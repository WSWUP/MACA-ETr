--- conflicted
+++ resolved
@@ -348,7 +348,6 @@
             self.data['wind_mean'] = np.sqrt(
                 self.data['eastward_wind']**2 + self.data['northward_wind']**2
             )
-<<<<<<< HEAD
             es_tmax = 0.6108np.exp(
                 17.27*self.data.tmax_c/(self.data.tmax_c+237.3)
             )
@@ -356,15 +355,7 @@
                 17.27*self.data.tmin_c/(self.data.tmin_c+237.3)
             )
             es = (es_tmax + es_tmin) / 2
-            self.data['ea_kpa'] = self.data.vapor_pres_def + es
             self.data['pa'] = np.full(length, refet.calcs._air_pressure(elev))
-=======
-            # # estimate sat. vapor press and use vpd (ORIGINAL CODE for ea)
-            # es = 0.6108*np.exp(17.27*self.data.tavg_c/(self.data.tavg_c+237.3))
-            # self.data['ea_kpa'] = self.data.vapor_pres_def + es
-            # Proposed Fix for ea calculation error, 6/7/2020
-            self.data['pa'] =  np.full(length, refet.calcs._air_pressure(elev))
->>>>>>> 3dade4d1
             self.data['ea_kpa'] = refet.calcs._actual_vapor_pressure(
                 self.data.specific_humidity, self.data.pa
             )
